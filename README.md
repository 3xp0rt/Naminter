# 🔍 Naminter

[![Python Version](https://img.shields.io/badge/python-3.8%2B-blue)](https://www.python.org/downloads/)
[![License](https://img.shields.io/badge/license-MIT-green)](LICENSE)
[![GitHub Stars](https://img.shields.io/github/stars/3xp0rt/naminter?style=social)](https://github.com/3xp0rt/naminter)
[![PyPI Version](https://img.shields.io/pypi/v/naminter)](https://pypi.org/project/naminter/)
[![Downloads](https://img.shields.io/pypi/dm/naminter)](https://pypi.org/project/naminter/)

Naminter is a powerful, fast, and flexible username enumeration tool and Python package. Leveraging the comprehensive [WhatsMyName](https://github.com/WebBreacher/WhatsMyName) list, Naminter efficiently enumerates usernames across hundreds of websites. With advanced features like browser impersonation, concurrent checking, and customizable filtering, it can be used both as a command-line tool and as a library in your Python projects.

## Table of Contents

- [Features](#features)
- [Installation](#installation)
  - [From PyPI](#from-pypi)
  - [From Source](#from-source)
- [Usage](#usage)
  - [Basic CLI Usage](#basic-cli-usage)
  - [Advanced CLI Options](#advanced-cli-options)
  - [Using as a Python Package](#using-as-a-python-package)
- [Command Line Options](#command-line-options)
- [Contributing](#contributing)
- [License](#license)

## Features

- **Comprehensive Checks:** Uses the [WhatsMyName](https://github.com/WebBreacher/WhatsMyName) dataset to support 600+ websites.
- **Browser Impersonation:** Simulate multiple browsers (e.g., Chrome, Safari, Edge) for optimal detection.
- **Real-Time Console Interface:** A dynamic progress tracker that updates in real time.
- **Concurrent Execution:** Fast, concurrent checks with a customizable number of tasks.
- **Fuzzy Matching Mode:** Utilize fuzzy matching for broader username detection.
- **Category Filtering:** Easily include or exclude websites based on categories.
- **Custom Lists:** Supports local and remote website lists in the WhatsMyName format.
- **Proxy Support:** Configure proxy settings to suit your environment.
- **Self-Check Mode:** Verify detection methods to ensure the best results.

## Installation

### From PyPI

Install Naminter with pip:

```bash
pip install naminter
```

### From Source

Clone the repository and install in editable mode:

```bash
git clone https://github.com/username/naminter.git
cd naminter
pip install -e .
```

## Usage

### Basic CLI Usage

Simply run:

```bash
naminter username
```

### Advanced CLI Options

Customize the checker with various command-line arguments:

```bash
naminter username \
    --max-tasks 50 \
    --timeout 30 \
    --impersonate edge \
    --include-categories social,tech \
    --proxy http://proxy:8080
```

<<<<<<< HEAD
### Using as a Python Package

Naminter can be used programmatically in Python projects to check the availability of usernames across various platforms. Below are examples demonstrating both synchronous and asynchronous usage of the Naminter library, including how to use it with a generator.

#### Synchronous Example

```python
import asyncio
from naminter import Naminter

async def main():
    async with Naminter() as naminter:
        await naminter.fetch_remote_list()
        results = await naminter.check_username("example_username")
        for result in results:
            print(result)

asyncio.run(main())
```

This will output results like:

```
SiteResult(site_name='TikTok', site_url='https://www.tiktok.com/@example_username?lang=en', category='social', check_status=<CheckStatus.FOUND: 'found'>, status_code=200, elapsed=4.04429395502666, error=None)
SiteResult(site_name='ebay_stores', site_url='https://www.ebay.com/str/example_username', category='shopping', check_status=<CheckStatus.NOT_FOUND: 'not_found'>, status_code=410, elapsed=3.7453646319918334, error=None)
```

#### Asynchronous Example with Generator

For more efficient processing, Naminter can be used with an asynchronous generator. This method allows you to handle results as they come in, without waiting for the entire process to complete.

```python
import asyncio
from naminter import Naminter

async def main():
    async with Naminter() as naminter:
        await naminter.fetch_remote_list()
        results = await naminter.check_username("example_username", as_generator=True)
        async for result in results:
            print(result)

asyncio.run(main())
```

This code will output similar results:

```
SiteResult(site_name='TikTok', site_url='https://www.tiktok.com/@example_username?lang=en', category='social', check_status=<CheckStatus.FOUND: 'found'>, status_code=200, elapsed=4.04429395502666, error=None)
SiteResult(site_name='ebay_stores', site_url='https://www.ebay.com/str/example_username', category='shopping', check_status=<CheckStatus.NOT_FOUND: 'not_found'>, status_code=410, elapsed=3.7453646319918334, error=None)
```

## Command Line Options

| Option                      | Description                                                |
|-----------------------------|------------------------------------------------------------|
| `username`                  | Username to check                                          |
| `-m, --max-tasks`           | Maximum concurrent tasks (default: 50)                     |
| `-t, --timeout`             | Request timeout in seconds (default: 30)                   |
| `-i, --impersonate`         | Browser to impersonate (none/chrome/chrome_android/safari/safari_ios/edge) |
| `-ic, --include-categories` | Categories to include                                      |
| `-ec, --exclude-categories` | Categories to exclude                                      |
| `-p, --proxy`               | Proxy URL                                                  |
| `-l, --local-list`          | Path to local website list                                 |
| `-r, --remote-url`          | URL to remote website list                                 |
| `-f, --fuzzy`               | Enable fuzzy matching mode                                 |
| `--allow-redirects`         | Allow HTTP redirects                                       |
| `--verify-ssl`              | Verify SSL certificates                                    |
| `--self-test`               | Run self-test mode                                         |
| `-b, --browse`              | Open found profiles in web browser                         |
| `--no-color`                | Disable colored output                                     |
| `-d, --debug`               | Enable debug output                                        |

## Contributing

Contributions are always welcome! Please submit a pull request with your improvements or open an issue to discuss.

## License
=======
### 🎯 Command Line Options

| Option | Description |
|--------|-------------|
| `username` | Username to check |
| `-m, --max-tasks` | Maximum concurrent tasks (default: 50) |
| `-t, --timeout` | Request timeout in seconds (default: 30) |
| `-i, --impersonate` | Browser to impersonate (none/chrome/chrome_android/safari/safari_ios/edge) |
| `-ic, --include-categories` | Categories to include |
| `-ec, --exclude-categories` | Categories to exclude |
| `-p, --proxy` | Proxy URL |
| `-l, --local-list` | Path to local website list |
| `-r, --remote-url` | URL to remote website list |
| `-w, --weak` | Enable weak matching mode |
| `--allow-redirects` | Allow HTTP redirects |
| `--verify-ssl` | Verify SSL certificates |
| `--self-check` | Run self-test mode |
| `-d, --debug` | Enable debug output |
| `--no-color` | Disable colored output |

## 📄 License
>>>>>>> 979cf530

This project is licensed under the MIT License - see the [LICENSE](LICENSE) file for details.<|MERGE_RESOLUTION|>--- conflicted
+++ resolved
@@ -77,7 +77,6 @@
     --proxy http://proxy:8080
 ```
 
-<<<<<<< HEAD
 ### Using as a Python Package
 
 Naminter can be used programmatically in Python projects to check the availability of usernames across various platforms. Below are examples demonstrating both synchronous and asynchronous usage of the Naminter library, including how to use it with a generator.
@@ -156,28 +155,5 @@
 Contributions are always welcome! Please submit a pull request with your improvements or open an issue to discuss.
 
 ## License
-=======
-### 🎯 Command Line Options
-
-| Option | Description |
-|--------|-------------|
-| `username` | Username to check |
-| `-m, --max-tasks` | Maximum concurrent tasks (default: 50) |
-| `-t, --timeout` | Request timeout in seconds (default: 30) |
-| `-i, --impersonate` | Browser to impersonate (none/chrome/chrome_android/safari/safari_ios/edge) |
-| `-ic, --include-categories` | Categories to include |
-| `-ec, --exclude-categories` | Categories to exclude |
-| `-p, --proxy` | Proxy URL |
-| `-l, --local-list` | Path to local website list |
-| `-r, --remote-url` | URL to remote website list |
-| `-w, --weak` | Enable weak matching mode |
-| `--allow-redirects` | Allow HTTP redirects |
-| `--verify-ssl` | Verify SSL certificates |
-| `--self-check` | Run self-test mode |
-| `-d, --debug` | Enable debug output |
-| `--no-color` | Disable colored output |
-
-## 📄 License
->>>>>>> 979cf530
 
 This project is licensed under the MIT License - see the [LICENSE](LICENSE) file for details.